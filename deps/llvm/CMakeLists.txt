find_package(Threads REQUIRED)
if(UNIX)
	find_package(ZLIB REQUIRED)
endif()

if(CMAKE_C_COMPILER)
	set(CMAKE_C_COMPILER_OPTION "-DCMAKE_C_COMPILER=${CMAKE_C_COMPILER}")
endif()
if(CMAKE_CXX_COMPILER)
	set(CMAKE_CXX_COMPILER_OPTION "-DCMAKE_CXX_COMPILER=${CMAKE_CXX_COMPILER}")
endif()

# Set the default build type to 'Release'
if (NOT CMAKE_BUILD_TYPE)
	set(default_build_type "Release")
	message(STATUS "Setting build type to '${default_build_type}' as none was specified.")
	set(CMAKE_BUILD_TYPE "${default_build_type}" CACHE STRING "Choose the type of build." FORCE)
endif()

if(CMAKE_BUILD_TYPE STREQUAL "Debug")
	set(IS_DEBUG_BUILD "YES")
else()
	set(IS_DEBUG_BUILD "NO")
endif()

# Use the ExternalProject module instead of just CMake because we want to build and
# install only some tools from LLVM, not all the libraries and tools.
include(ExternalProject)

# LLVM requires python3, so we first check whether python3 is installed as
# "python3", and if not, we suppose that `python` runs python3.
find_program(PYTHON_EXECUTABLE "python3")
if(NOT PYTHON_EXECUTABLE)
	find_program(PYTHON_EXECUTABLE "python")
endif()

ExternalProject_Add(llvm-project
#	SOURCE_DIR /home/peter/retdec-github/llvm
	URL https://github.com/avast-tl/llvm/archive/ea2e5ded0a2ce31cbb52b32cd93446cbd2e7c8cc.zip
#	URL_HASH SHA256=d30752a7cd23597cf54513b6ea69fa8c1311c631bd7bbfc816737249664443e9
#	DOWNLOAD_NAME llvm.zip
	CMAKE_ARGS
		# Force a release build (we don't need to debug LLVM).
		# This has no effect on Windows with MSVC, but is useful on Linux.
		-DCMAKE_BUILD_TYPE=Release

		# Force Python3 (see the comment above when setting
		# PYTHON_EXECUTABLE).
		-DPYTHON_EXECUTABLE=${PYTHON_EXECUTABLE}

		# Targets to be build.
		-DLLVM_TARGETS_TO_BUILD=X86

		# Disable the generation of targets for tests (we don't need them).
		-DLLVM_INCLUDE_TESTS=NO

		# Our tools depending on LLVM require RTTI, so build LLVM with it.
		-DLLVM_REQUIRES_RTTI=YES

		# When building in the debug mode (=> assertions are enabled), we
		# have to build LLVM with assertions. This prevents link errors
		# when building the middle-end and back-end (see
		# https://github.com/oclint/oclint/issues/129).
		-DLLVM_ENABLE_ASSERTIONS=${IS_DEBUG_BUILD}

		# Disable the emission of warnings, which are useless since we do
		# not modify the LLVM sources (of course, except for a few
		# exceptions).
		-DLLVM_ENABLE_WARNINGS=NO

		# Enable the use of terminfo because in the back-end, we use the
		# coloring system from LLVM so we do not have to deal with issues
		# due to multi-platform support of coloring by ourselves.
		# Note to developers: On Linux, programs that link LLVM libraries
		#                     need to also link the tinfo library.
		-DLLVM_ENABLE_TERMINFO=YES

<<<<<<< HEAD
		# Disable build of unnecessary LLVM parts.
		-DLLVM_BUILD_TOOLS=OFF
		-DLLVM_BUILD_UTILS=OFF
		-DLLVM_BUILD_RUNTIME=OFF
=======
		# Force the use of the same compiler as used to build the top-level
		# project. Otherwise, the external project may pick up a different
		# compiler, which may result in link errors.
		"${CMAKE_C_COMPILER_OPTION}"
		"${CMAKE_CXX_COMPILER_OPTION}"
>>>>>>> a991b17a

	# Disable the installation right after build (we want to install the
	# needed libraries and tools manually).
	INSTALL_COMMAND ""
)

# Forces a configure step for the given external project.
# The configure step for external projects is needed to (1) detect source-file
# changes and (2) fix infinite recursion of 'make' after a terminated build.
macro(force_configure_step target)
	# This solution is based on
	# http://comments.gmane.org/gmane.comp.programming.tools.cmake.user/43024
	ExternalProject_Add_Step(${target} force-configure
		COMMAND ${CMAKE_COMMAND} -E echo "Force configure of ${target}"
		DEPENDEES update
		DEPENDERS configure
		ALWAYS 1
	)
endmacro()

# We need to force the configuration step for LLVM. Otherwise, if we changed
# LLVM sources, they would not be rebuilt. This also fixes infinite recursion
# when running make after an interrupted LLVM build.
force_configure_step(llvm-project)

# Add libraries.
ExternalProject_Get_Property(llvm-project binary_dir)

add_library(llvm INTERFACE)
add_dependencies(llvm llvm-project)

set(LLVM_LIB_LIST
	LLVMBitWriter
	LLVMIRReader
	LLVMObject
	LLVMSupport
	LLVMipo
	LLVMAsmParser
	LLVMBitReader
	LLVMVectorize
	LLVMMCParser
	LLVMCodeGen
	LLVMScalarOpts
	LLVMTransformUtils
	LLVMAnalysis
	LLVMTarget
	LLVMCore
	LLVMMC
	LLVMObject
	LLVMProfileData
	LLVMPasses
	LLVMLinker
	LLVMInstCombine
	LLVMSupport
)

if(MSVC)
	set(DEBUG_DIR "Debug/")
	set(RELEASE_DIR "Release/")
endif()

foreach(LLVM_LIB ${LLVM_LIB_LIST})
	target_link_libraries(llvm INTERFACE debug     ${binary_dir}/${DEBUG_DIR}lib/${CMAKE_STATIC_LIBRARY_PREFIX}${LLVM_LIB}${CMAKE_STATIC_LIBRARY_SUFFIX})
	target_link_libraries(llvm INTERFACE optimized ${binary_dir}/${RELEASE_DIR}lib/${CMAKE_STATIC_LIBRARY_PREFIX}${LLVM_LIB}${CMAKE_STATIC_LIBRARY_SUFFIX})
endforeach(LLVM_LIB)

if(CMAKE_THREAD_LIBS_INIT)
	target_link_libraries(llvm INTERFACE debug     ${CMAKE_THREAD_LIBS_INIT})
	target_link_libraries(llvm INTERFACE optimized ${CMAKE_THREAD_LIBS_INIT})
endif()

if(UNIX)
	target_link_libraries(llvm INTERFACE debug     ${ZLIB_LIBRARIES} dl)
	target_link_libraries(llvm INTERFACE optimized ${ZLIB_LIBRARIES} dl)

	if (NOT APPLE)
		target_link_libraries(llvm INTERFACE debug     rt tinfo)
		target_link_libraries(llvm INTERFACE optimized rt tinfo)
	else()
		target_link_libraries(llvm INTERFACE debug     curses)
		target_link_libraries(llvm INTERFACE optimized curses)
	endif()
endif()

# Set include directories.
ExternalProject_Get_Property(llvm-project source_dir)
target_include_directories(llvm SYSTEM INTERFACE ${source_dir}/include)
target_include_directories(llvm SYSTEM INTERFACE ${binary_dir}/include)<|MERGE_RESOLUTION|>--- conflicted
+++ resolved
@@ -75,18 +75,16 @@
 		#                     need to also link the tinfo library.
 		-DLLVM_ENABLE_TERMINFO=YES
 
-<<<<<<< HEAD
 		# Disable build of unnecessary LLVM parts.
 		-DLLVM_BUILD_TOOLS=OFF
 		-DLLVM_BUILD_UTILS=OFF
 		-DLLVM_BUILD_RUNTIME=OFF
-=======
+		
 		# Force the use of the same compiler as used to build the top-level
 		# project. Otherwise, the external project may pick up a different
 		# compiler, which may result in link errors.
 		"${CMAKE_C_COMPILER_OPTION}"
 		"${CMAKE_CXX_COMPILER_OPTION}"
->>>>>>> a991b17a
 
 	# Disable the installation right after build (we want to install the
 	# needed libraries and tools manually).
