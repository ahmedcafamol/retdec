/**
 * @file src/fileinfo/file_information/file_information.h
 * @brief Definition of FileInformation class.
 * @copyright (c) 2017 Avast Software, licensed under the MIT license
 */

#ifndef FILEINFO_FILE_INFORMATION_FILE_INFORMATION_H
#define FILEINFO_FILE_INFORMATION_FILE_INFORMATION_H

#include "retdec/cpdetect/cpdetect.h"
#include "fileinfo/file_information/file_information_types/file_information_types.h"

namespace fileinfo {

/**
 * Class representing information about file
 *
 * Value std::numeric_limits<unsigned long long>::max() mean unspecified value or error for numeric types.
 * Methods with index parameters does not perform control of indexes.
 */
class FileInformation
{
	private:
		retdec::cpdetect::ReturnCode status;                  ///< return code
		std::string filePath;                          ///< path to input file
		std::string crc32;                             ///< CRC32 of input file
		std::string md5;                               ///< MD5 of input file
		std::string sha256;                            ///< SHA256 of input file
		std::string secCrc32;                          ///< CRC32 of section table
		std::string secMd5;                            ///< MD5 of section table
		std::string secSha256;                         ///< SHA256 of section table
		retdec::fileformat::Format fileFormatEnum;            ///< format of input file in enumeration representation
		std::string fileFormat;                        ///< format of input file in string representation
		std::string fileClass;                         ///< class of file
		std::string fileType;                          ///< type of file (e.g. executable file)
		std::string targetArchitecture;                ///< target architecture
		std::string endianness;                        ///< endianness
		std::string manifest;                          ///< XML manifest
		std::string compactManifest;                   ///< compact version of XML manifest
		FileHeader header;                             ///< file header
		RichHeader richHeader;                         ///< rich header
		PdbInfo pdbInfo;                               ///< information about related PDB file
		ImportTable importTable;                       ///< information about imports
		ExportTable exportTable;                       ///< information about exports
		ResourceTable resourceTable;                   ///< information about resources in input file
		CertificateTable certificateTable;             ///< information about certificates
		ElfCore elfCoreInfo;                           ///< information about ELF core files
		LoaderInfo loaderInfo;                         ///< information about loaded image
		std::vector<DataDirectory> directories;        ///< information about data directories
		std::vector<FileSegment> segments;             ///< information about segments in file
		std::vector<FileSection> sections;             ///< information about sections in file
		std::vector<SymbolTable> symbolTables;         ///< symbol tables
		std::vector<RelocationTable> relocationTables; ///< relocation tables
		std::vector<DynamicSection> dynamicSections;   ///< information about dynamic sections
		std::vector<ElfNotes> elfNotes;                ///< information about ELF sections
		std::vector<Pattern> cryptoPatterns;           ///< detected crypto patterns
		std::vector<Pattern> malwarePatterns;          ///< detected malware patterns
		std::vector<Pattern> otherPatterns;            ///< other detected patterns
		Strings strings;                               ///< detected strings
		retdec::utils::Maybe<bool> signatureVerified; ///< indicates whether the signature is present and if it is verified
		DotnetInfo dotnetInfo;                         ///< .NET information
	public:
		retdec::cpdetect::ToolInformation toolInfo; ///< detected tools
		std::vector<std::string> messages;   ///< error, warning and other messages

		FileInformation();
		~FileInformation();

		/// @name Getters of own members
		/// @{
		retdec::cpdetect::ReturnCode getStatus() const;
		std::string getPathToFile() const;
		std::string getCrc32() const;
		std::string getMd5() const;
		std::string getSha256() const;
		std::string getSectionTableCrc32() const;
		std::string getSectionTableMd5() const;
		std::string getSectionTableSha256() const;
		retdec::fileformat::Format getFileFormatEnum() const;
		std::string getFileFormat() const;
		std::string getFileClass() const;
		std::string getFileType() const;
		std::string getTargetArchitecture() const;
		std::string getEndianness() const;
		std::string getManifest() const;
		std::string getCompactManifest() const;
		std::size_t getNumberOfStoredDataDirectories() const;
		std::size_t getNumberOfStoredSegments() const;
		std::size_t getNumberOfStoredSections() const;
		std::size_t getNumberOfStoredSymbolTables() const;
		std::size_t getNumberOfStoredRelocationTables() const;
		std::size_t getNumberOfStoredDynamicSections() const;
		std::size_t getNumberOfLoadedSegments() const;
		std::size_t getNumberOfCryptoPatterns() const;
		std::size_t getNumberOfMalwarePatterns() const;
		std::size_t getNumberOfOtherPatterns() const;
		/// @}

		/// @name Getters of @a header
		/// @{
		std::string getTimeStamp() const;
		std::string getFileStatus() const;
		std::string getFileVersion() const;
		std::string getFileHeaderVersion() const;
		std::string getOsAbi() const;
		std::string getOsAbiVersion() const;
		unsigned long long getFileFlagsSize() const;
		unsigned long long getFileFlags() const;
		std::string getFileFlagsStr() const;
		std::size_t getNumberOfFileFlagsDescriptors() const;
		void getFileFlagsDescriptors(std::vector<std::string> &desc, std::vector<std::string> &abb) const;
		unsigned long long getDllFlagsSize() const;
		unsigned long long getDllFlags() const;
		std::string getDllFlagsStr() const;
		std::size_t getNumberOfDllFlagsDescriptors() const;
		void getDllFlagsDescriptors(std::vector<std::string> &desc, std::vector<std::string> &abb) const;
		std::string getNumberOfBitsInByteStr() const;
		std::string getNumberOfBitsInWordStr() const;
		std::string getFileHeaderSizeStr(std::ios_base &(* format)(std::ios_base &)) const;
		std::string getSegmentTableOffsetStr(std::ios_base &(* format)(std::ios_base &)) const;
		std::string getSegmentTableEntrySizeStr(std::ios_base &(* format)(std::ios_base &)) const;
		std::string getSegmentTableSizeStr(std::ios_base &(* format)(std::ios_base &)) const;
		std::string getNumberOfDeclaredSegmentsStr() const;
		std::string getSectionTableOffsetStr(std::ios_base &(* format)(std::ios_base &)) const;
		std::string getSectionTableEntrySizeStr(std::ios_base &(* format)(std::ios_base &)) const;
		std::string getSectionTableSizeStr(std::ios_base &(* format)(std::ios_base &)) const;
		std::string getNumberOfDeclaredSectionsStr() const;
		std::string getCoffFileHeaderSizeStr(std::ios_base &(* format)(std::ios_base &)) const;
		std::string getOptionalHeaderSizeStr(std::ios_base &(* format)(std::ios_base &)) const;
		std::string getChecksumStr() const;
		std::string getStackReserveSizeStr(std::ios_base &(* format)(std::ios_base &)) const;
		std::string getStackCommitSizeStr(std::ios_base &(* format)(std::ios_base &)) const;
		std::string getHeapReserveSizeStr(std::ios_base &(* format)(std::ios_base &)) const;
		std::string getHeapCommitSizeStr(std::ios_base &(* format)(std::ios_base &)) const;
		std::string getNumberOfDeclaredDataDirectoriesStr() const;
		std::string getNumberOfDeclaredSymbolTablesStr() const;
		std::string getOverlayOffsetStr(std::ios_base &(* format)(std::ios_base &)) const;
		std::string getOverlaySizeStr(std::ios_base &(* format)(std::ios_base &)) const;
		/// @}

		/// @name Getters of @a richHeader
		/// @{
		std::size_t getNumberOfStoredRecordsInRichHeader() const;
		std::string getRichHeaderSignature() const;
		std::string getRichHeaderOffsetStr(std::ios_base &(* format)(std::ios_base &)) const;
		std::string getRichHeaderKeyStr(std::ios_base &(* format)(std::ios_base &)) const;
		std::string getRichHeaderRecordMajorVersionStr(std::size_t position) const;
		std::string getRichHeaderRecordMinorVersionStr(std::size_t position) const;
		std::string getRichHeaderRecordBuildVersionStr(std::size_t position) const;
		std::string getRichHeaderRecordNumberOfUsesStr(std::size_t position) const;
		bool hasRichHeaderRecords() const;
		/// @}

		/// @name Getters of @a pdbInfo
		/// @{
		std::string getPdbType() const;
		std::string getPdbPath() const;
		std::string getPdbGuid() const;
		std::string getPdbAgeStr(std::ios_base &(* format)(std::ios_base &)) const;
		std::string getPdbTimeStampStr(std::ios_base &(* format)(std::ios_base &)) const;
		/// @}

		/// @name Getters of @a importTable
		/// @{
		std::size_t getNumberOfStoredImportLibraries() const;
		std::size_t getNumberOfStoredImports() const;
		std::string getImphashCrc32() const;
		std::string getImphashMd5() const;
		std::string getImphashSha256() const;
		std::string getImportName(std::size_t position) const;
		std::string getImportLibraryName(std::size_t position) const;
		std::string getImportAddressStr(std::size_t position, std::ios_base &(* format)(std::ios_base &)) const;
		std::string getImportOrdinalNumberStr(std::size_t position, std::ios_base &(* format)(std::ios_base &)) const;
		bool hasImportTableRecords() const;
		/// @}

		/// @name Getters of @a exportTable
		/// @{
		std::size_t getNumberOfStoredExports() const;
		std::string getExportName(std::size_t position) const;
		std::string getExportAddressStr(std::size_t position, std::ios_base &(* format)(std::ios_base &)) const;
		std::string getExportOrdinalNumberStr(std::size_t position, std::ios_base &(* format)(std::ios_base &)) const;
		bool hasExportTableRecords() const;
		/// @}

		/// @name Getters of @a resourceTable
		/// @{
		std::size_t getNumberOfStoredResources() const;
		std::string getResourceCrc32(std::size_t index) const;
		std::string getResourceMd5(std::size_t index) const;
		std::string getResourceSha256(std::size_t index) const;
		std::string getResourceName(std::size_t index) const;
		std::string getResourceType(std::size_t index) const;
		std::string getResourceLanguage(std::size_t index) const;
		std::string getResourceNameIdStr(std::size_t index, std::ios_base &(* format)(std::ios_base &)) const;
		std::string getResourceTypeIdStr(std::size_t index, std::ios_base &(* format)(std::ios_base &)) const;
		std::string getResourceLanguageIdStr(std::size_t index, std::ios_base &(* format)(std::ios_base &)) const;
		std::string getResourceSublanguageIdStr(std::size_t index, std::ios_base &(* format)(std::ios_base &)) const;
		std::string getResourceOffsetStr(std::size_t index, std::ios_base &(* format)(std::ios_base &)) const;
		std::string getResourceSizeStr(std::size_t index, std::ios_base &(* format)(std::ios_base &)) const;
		/// @}

		/// @name Getters of @a certificateTable
		/// @{
		std::size_t getNumberOfStoredCertificates() const;
		std::size_t getCertificateTableSignerCertificateIndex() const;
		std::size_t getCertificateTableCounterSignerCertificateIndex() const;
		std::string getCertificateValidSince(std::size_t index) const;
		std::string getCertificateValidUntil(std::size_t index) const;
		std::string getCertificatePublicKey(std::size_t index) const;
		std::string getCertificatePublicKeyAlgorithm(std::size_t index) const;
		std::string getCertificateSignatureAlgorithm(std::size_t index) const;
		std::string getCertificateSerialNumber(std::size_t index) const;
		std::string getCertificateSha1Digest(std::size_t index) const;
		std::string getCertificateSha256Digest(std::size_t index) const;
		std::string getCertificateIssuerRawStr(std::size_t index) const;
		std::string getCertificateSubjectRawStr(std::size_t index) const;
		std::string getCertificateIssuerCountry(std::size_t index) const;
		std::string getCertificateIssuerOrganization(std::size_t index) const;
		std::string getCertificateIssuerOrganizationalUnit(std::size_t index) const;
		std::string getCertificateIssuerNameQualifier(std::size_t index) const;
		std::string getCertificateIssuerState(std::size_t index) const;
		std::string getCertificateIssuerCommonName(std::size_t index) const;
		std::string getCertificateIssuerSerialNumber(std::size_t index) const;
		std::string getCertificateIssuerLocality(std::size_t index) const;
		std::string getCertificateIssuerTitle(std::size_t index) const;
		std::string getCertificateIssuerSurname(std::size_t index) const;
		std::string getCertificateIssuerGivenName(std::size_t index) const;
		std::string getCertificateIssuerInitials(std::size_t index) const;
		std::string getCertificateIssuerPseudonym(std::size_t index) const;
		std::string getCertificateIssuerGenerationQualifier(std::size_t index) const;
		std::string getCertificateIssuerEmailAddress(std::size_t index) const;
		std::string getCertificateSubjectCountry(std::size_t index) const;
		std::string getCertificateSubjectOrganization(std::size_t index) const;
		std::string getCertificateSubjectOrganizationalUnit(std::size_t index) const;
		std::string getCertificateSubjectNameQualifier(std::size_t index) const;
		std::string getCertificateSubjectState(std::size_t index) const;
		std::string getCertificateSubjectCommonName(std::size_t index) const;
		std::string getCertificateSubjectSerialNumber(std::size_t index) const;
		std::string getCertificateSubjectLocality(std::size_t index) const;
		std::string getCertificateSubjectTitle(std::size_t index) const;
		std::string getCertificateSubjectSurname(std::size_t index) const;
		std::string getCertificateSubjectGivenName(std::size_t index) const;
		std::string getCertificateSubjectInitials(std::size_t index) const;
		std::string getCertificateSubjectPseudonym(std::size_t index) const;
		std::string getCertificateSubjectGenerationQualifier(std::size_t index) const;
		std::string getCertificateSubjectEmailAddress(std::size_t index) const;
		bool hasCertificateTableRecords() const;
		bool hasCertificateTableSignerCertificate() const;
		bool hasCertificateTableCounterSignerCertificate() const;
		/// @}

		/// @name Getters of @a directories
		/// @{
		std::string getDataDirectoryType(std::size_t position) const;
		std::string getDataDirectoryAddressStr(std::size_t position, std::ios_base &(* format)(std::ios_base &)) const;
		std::string getDataDirectorySizeStr(std::size_t position, std::ios_base &(* format)(std::ios_base &)) const;
		/// @}

		/// @name Getters of @a segments
		/// @{
		std::string getSegmentType(std::size_t position) const;
		std::string getSegmentCrc32(std::size_t index) const;
		std::string getSegmentMd5(std::size_t index) const;
		std::string getSegmentSha256(std::size_t index) const;
		std::string getSegmentIndexStr(std::size_t position) const;
		std::string getSegmentOffsetStr(std::size_t position, std::ios_base &(* format)(std::ios_base &)) const;
		std::string getSegmentVirtualAddressStr(std::size_t position, std::ios_base &(* format)(std::ios_base &)) const;
		std::string getSegmentPhysicalAddressStr(std::size_t position, std::ios_base &(* format)(std::ios_base &)) const;
		std::string getSegmentSizeInFileStr(std::size_t position, std::ios_base &(* format)(std::ios_base &)) const;
		std::string getSegmentSizeInMemoryStr(std::size_t position, std::ios_base &(* format)(std::ios_base &)) const;
		std::string getSegmentAlignmentStr(std::size_t position, std::ios_base &(* format)(std::ios_base &)) const;
		unsigned long long getSegmentFlagsSize(std::size_t position) const;
		unsigned long long getSegmentFlags(std::size_t position) const;
		std::string getSegmentFlagsStr(std::size_t position) const;
		std::size_t getNumberOfSegmentFlagsDescriptors(std::size_t position) const;
		void getSegmentFlagsDescriptors(std::size_t position, std::vector<std::string> &desc, std::vector<std::string> &abb) const;
		/// @}

		/// @name Getters of @a sections
		/// @{
		std::string getSectionName(std::size_t position) const;
		std::string getSectionType(std::size_t position) const;
		std::string getSectionCrc32(std::size_t index) const;
		std::string getSectionMd5(std::size_t index) const;
		std::string getSectionSha256(std::size_t index) const;
		std::string getSectionIndexStr(std::size_t position) const;
		std::string getSectionOffsetStr(std::size_t position, std::ios_base &(* format)(std::ios_base &)) const;
		std::string getSectionSizeInFileStr(std::size_t position, std::ios_base &(* format)(std::ios_base &)) const;
		std::string getSectionEntrySizeStr(std::size_t position, std::ios_base &(* format)(std::ios_base &)) const;
		std::string getSectionAddressStr(std::size_t position, std::ios_base &(* format)(std::ios_base &)) const;
		std::string getSectionSizeInMemoryStr(std::size_t position, std::ios_base &(* format)(std::ios_base &)) const;
		std::string getSectionRelocationsOffsetStr(std::size_t position, std::ios_base &(* format)(std::ios_base &)) const;
		std::string getSectionNumberOfRelocationsStr(std::size_t position) const;
		std::string getSectionLineNumbersOffsetStr(std::size_t position, std::ios_base &(* format)(std::ios_base &)) const;
		std::string getSectionNumberOfLineNumbersStr(std::size_t position) const;
		std::string getSectionMemoryAlignmentStr(std::size_t position, std::ios_base &(* format)(std::ios_base &)) const;
		std::string getSectionLinkToOtherSectionStr(std::size_t position) const;
		std::string getSectionExtraInfoStr(std::size_t position) const;
		std::string getSectionLineOffsetStr(std::size_t position, std::ios_base &(* format)(std::ios_base &)) const;
		std::string getSectionRelocationsLineOffsetStr(std::size_t position, std::ios_base &(* format)(std::ios_base &)) const;
		unsigned long long getSectionFlagsSize(std::size_t position) const;
		unsigned long long getSectionFlags(std::size_t position) const;
		std::string getSectionFlagsStr(std::size_t position) const;
		std::size_t getNumberOfSectionFlagsDescriptors(std::size_t position) const;
		void getSectionFlagsDescriptors(std::size_t position, std::vector<std::string> &desc, std::vector<std::string> &abb) const;
		/// @}

		/// @name Getters of @a symbolTables
		/// @{
		std::size_t getNumberOfStoredSymbolsInTable(std::size_t position) const;
		std::string getNumberOfDeclaredSymbolsInTableStr(std::size_t position) const;
		std::string getSymbolTableName(std::size_t position) const;
		std::string getSymbolTableOffsetStr(std::size_t position, std::ios_base &(* format)(std::ios_base &)) const;
		std::string getSymbolName(std::size_t tableIndex, std::size_t symbolIndex) const;
		std::string getSymbolType(std::size_t tableIndex, std::size_t symbolIndex) const;
		std::string getSymbolBind(std::size_t tableIndex, std::size_t symbolIndex) const;
		std::string getSymbolOther(std::size_t tableIndex, std::size_t symbolIndex) const;
		std::string getSymbolLinkToSection(std::size_t tableIndex, std::size_t symbolIndex) const;
		std::string getSymbolIndexStr(std::size_t tableIndex, std::size_t symbolIndex) const;
		std::string getSymbolAddressStr(std::size_t tableIndex, std::size_t symbolIndex, std::ios_base &(* format)(std::ios_base &)) const;
		std::string getSymbolValueStr(std::size_t tableIndex, std::size_t symbolIndex) const;
		std::string getSymbolSizeStr(std::size_t tableIndex, std::size_t symbolIndex) const;
		std::size_t getSymbolTableNumberOfStoredSpecialInformation(std::size_t position) const;
		std::size_t getSymbolTableNumberOfSpecialInformationValues(std::size_t tableIndex, std::size_t specInfoIndex) const;
		std::string getSymbolTableSpecialInformationDescription(std::size_t tableIndex, std::size_t specInfoIndex) const;
		std::string getSymbolTableSpecialInformationAbbreviation(std::size_t tableIndex, std::size_t specInfoIndex) const;
		std::string getSymbolTableSpecialInformationValue(std::size_t tableIndex, std::size_t specInfoIndex, std::size_t recordIndex) const;
		/// @}

		/// @name Getters of @a relocationTables
		/// {
		std::size_t getNumberOfStoredRelocationsInTable(std::size_t position) const;
		std::string getNumberOfStoredRelocationsInTableStr(std::size_t position) const;
		std::string getNumberOfDeclaredRelocationsInTableStr(std::size_t position) const;
		std::string getRelocationTableName(std::size_t position) const;
		std::string getRelocationTableAssociatedSymbolTableName(std::size_t position) const;
		std::string getRelocationTableAppliesSectionName(std::size_t position) const;
		std::string getRelocationTableAssociatedSymbolTableIndex(std::size_t position) const;
		std::string getRelocationTableAppliesSectionIndex(std::size_t position) const;
		std::string getRelocationSymbolName(std::size_t tableIndex, std::size_t relocationIndex) const;
		std::string getRelocationOffsetStr(std::size_t tableIndex, std::size_t relocationIndex, std::ios_base &(* format)(std::ios_base &)) const;
		std::string getRelocationSymbolValueStr(std::size_t tableIndex, std::size_t relocationIndex) const;
		std::string getRelocationTypeStr(std::size_t tableIndex, std::size_t relocationIndex) const;
		std::string getRelocationAddendStr(std::size_t tableIndex, std::size_t relocationIndex) const;
		std::string getRelocationCalculatedValueStr(std::size_t tableIndex, std::size_t relocationIndex) const;
		/// @}

		/// @name Getters of @a dynamicSections
		/// @{
		std::size_t getNumberOfStoredDynamicEntriesInSection(std::size_t position) const;
		std::string getNumberOfDeclaredDynamicEntriesInSectionStr(std::size_t position) const;
		std::string getDynamicSectionName(std::size_t position) const;
		std::string getDynamicEntryType(std::size_t sectionIndex, std::size_t entryIndex) const;
		std::string getDynamicEntryDescription(std::size_t sectionIndex, std::size_t entryIndex) const;
		std::string getDynamicEntryValueStr(std::size_t sectionIndex, std::size_t entryIndex, std::ios_base &(* format)(std::ios_base &)) const;
		unsigned long long getDynamicEntryFlagsSize(std::size_t sectionIndex, std::size_t entryIndex) const;
		unsigned long long getDynamicEntryFlags(std::size_t sectionIndex, std::size_t entryIndex) const;
		std::string getDynamicEntryFlagsStr(std::size_t sectionIndex, std::size_t entryIndex) const;
		std::size_t getNumberOfDynamicEntryFlagsDescriptors(std::size_t sectionIndex, std::size_t entryIndex) const;
		void getDynamicEntryFlagsDescriptors(std::size_t sectionIndex, std::size_t entryIndex, std::vector<std::string> &desc, std::vector<std::string> &abb) const;
		/// @}

		/// @name Pattern getters
		/// @{
		const Pattern* getCryptoPattern(std::size_t position) const;
		const Pattern* getMalwarePattern(std::size_t position) const;
		const Pattern* getOtherPattern(std::size_t position) const;
		const std::vector<Pattern>& getCryptoPatterns() const;
		const std::vector<Pattern>& getMalwarePatterns() const;
		const std::vector<Pattern>& getOtherPatterns() const;
		/// @}

		/// @name Getters of @a strings
		/// @{
		std::size_t getNumberOfDetectedStrings() const;
		const Strings& getStrings() const;
		bool hasStrings() const;
		/// @}

		/// @name Getter of @a signatureVerified
		/// @{
		bool isSignaturePresent() const;
		bool isSignatureVerified() const;
		std::string isSignatureVerifiedStr(const std::string& t = "true", const std::string& f = "false") const;
		/// @}

<<<<<<< HEAD
		/// @name Getter of @a elfNotes
		/// @{
		const std::vector<ElfNotes>& getElfNotes() const;
=======
		/// @name Getter of @a elfNotes and associtated structures
		/// @{
		const std::vector<ElfNotes>& getElfNotes() const;
		const ElfCore& getElfCoreInfo() const;
>>>>>>> 833769b0
		/// @}

		/// @name Getters of @a compilerOrPackerInfo
		/// @{
		std::size_t getNumberOfDetectedCompilers() const;
		std::string getImageBaseStr(std::ios_base &(* format)(std::ios_base &)) const;
		std::string getEpAddressStr(std::ios_base &(* format)(std::ios_base &)) const;
		std::string getEpOffsetStr(std::ios_base &(* format)(std::ios_base &)) const;
		std::string getEpBytes() const;
		std::string getEpSectionIndex() const;
		std::string getEpSectionName() const;
		/// @}

		/// @name Getters of @a loaderInfo
		/// @{
		std::string getLoadedBaseAddressStr(std::ios_base &(* format)(std::ios_base &)) const;
		std::string getNumberOfLoadedSegmentsStr(std::ios_base &(* format)(std::ios_base &)) const;
		const LoadedSegment& getLoadedSegment(std::size_t index) const;
		const std::string& getLoaderStatusMessage() const;
		/// @}

		/// @name Getters of @a dotnetInfo
		/// @{
		bool isDotnetUsed() const;
		const std::string& getDotnetRuntimeVersion() const;
		std::string getDotnetMetadataHeaderAddressStr(std::ios_base &(* format)(std::ios_base &)) const;
		std::string getDotnetMetadataStreamOffsetStr(std::ios_base &(* format)(std::ios_base &)) const;
		std::string getDotnetMetadataStreamSizeStr(std::ios_base &(* format)(std::ios_base &)) const;
		std::string getDotnetStringStreamOffsetStr(std::ios_base &(* format)(std::ios_base &)) const;
		std::string getDotnetStringStreamSizeStr(std::ios_base &(* format)(std::ios_base &)) const;
		std::string getDotnetBlobStreamOffsetStr(std::ios_base &(* format)(std::ios_base &)) const;
		std::string getDotnetBlobStreamSizeStr(std::ios_base &(* format)(std::ios_base &)) const;
		std::string getDotnetGuidStreamOffsetStr(std::ios_base &(* format)(std::ios_base &)) const;
		std::string getDotnetGuidStreamSizeStr(std::ios_base &(* format)(std::ios_base &)) const;
		std::string getDotnetUserStringStreamOffsetStr(std::ios_base &(* format)(std::ios_base &)) const;
		std::string getDotnetUserStringStreamSizeStr(std::ios_base &(* format)(std::ios_base &)) const;
		const std::string& getDotnetModuleVersionId() const;
		const std::string& getDotnetTypeLibId() const;
		const std::vector<std::shared_ptr<retdec::fileformat::DotnetClass>>& getDotnetDefinedClassList() const;
		const std::vector<std::shared_ptr<retdec::fileformat::DotnetClass>>& getDotnetImportedClassList() const;
		bool hasDotnetMetadataStream() const;
		bool hasDotnetStringStream() const;
		bool hasDotnetBlobStream() const;
		bool hasDotnetGuidStream() const;
		bool hasDotnetUserStringStream() const;
		bool hasDotnetTypeLibId() const;
		/// @}

		/// @name Setters
		/// @{
		void setStatus(retdec::cpdetect::ReturnCode state);
		void setPathToFile(const std::string &filepath);
		void setCrc32(const std::string &fileCrc32);
		void setMd5(const std::string &fileMd5);
		void setSha256(const std::string &fileSha256);
		void setSectionTableCrc32(const std::string &sCrc32);
		void setSectionTableMd5(const std::string &sMd5);
		void setSectionTableSha256(const std::string &sSha256);
		void setFileFormatEnum(retdec::fileformat::Format format);
		void setFileFormat(const std::string &fileformat);
		void setFileClass(const std::string &fileclass);
		void setFileType(const std::string &filetype);
		void setTargetArchitecture(const std::string &architecture);
		void setEndianness(const std::string &fileEndianness);
		void setManifest(const std::string &fileManifest);
		void setCompactManifest(const std::string &fileCompactManifest);
		void setTimeStamp(const std::string &timestamp);
		void setFileStatus(const std::string &fileStatus);
		void setFileVersion(const std::string &version);
		void setFileHeaderVersion(const std::string &version);
		void setOsAbi(const std::string &osabi);
		void setOsAbiVersion(const std::string &abiversion);
		void setFileFlagsSize(unsigned long long size);
		void setFileFlags(unsigned long long flagsArray);
		void setDllFlagsSize(unsigned long long size);
		void setDllFlags(unsigned long long flagsArray);
		void setNumberOfBitsInByte(unsigned long long bitsInByte);
		void setNumberOfBitsInWord(unsigned long long bitsInWord);
		void setFileHeaderSize(unsigned long long size);
		void setSegmentTableOffset(unsigned long long offset);
		void setSegmentTableEntrySize(unsigned long long entrySize);
		void setSegmentTableSize(unsigned long long tableSize);
		void setNumberOfDeclaredSegments(unsigned long long noOfSegments);
		void setSectionTableOffset(unsigned long long offset);
		void setSectionTableEntrySize(unsigned long long entrySize);
		void setSectionTableSize(unsigned long long tableSize);
		void setNumberOfDeclaredSections(unsigned long long noOfSections);
		void setCoffFileHeaderSize(unsigned long long headerSize);
		void setOptionalHeaderSize(unsigned long long headerSize);
		void setChecksum(unsigned long long fileChecksum);
		void setStackReserveSize(unsigned long long size);
		void setStackCommitSize(unsigned long long size);
		void setHeapReserveSize(unsigned long long size);
		void setHeapCommitSize(unsigned long long size);
		void setNumberOfDeclaredDataDirectories(unsigned long long noOfDirectories);
		void setNumberOfDeclaredSymbolTables(unsigned long long noOfTables);
		void setOverlayOffset(unsigned long long offset);
		void setOverlaySize(unsigned long long size);
		void setRichHeader(const retdec::fileformat::RichHeader *rHeader);
		void setPdbType(const std::string &sType);
		void setPdbPath(const std::string &sPath);
		void setPdbGuid(const std::string &sGuid);
		void setPdbAge(std::size_t sAge);
		void setPdbTimeStamp(std::size_t sTimeStamp);
		void setImportTable(const retdec::fileformat::ImportTable *sTable);
		void setExportTable(const retdec::fileformat::ExportTable *sTable);
		void setStrings(const std::vector<retdec::fileformat::String> *sStrings);
		void setCertificateTable(const retdec::fileformat::CertificateTable *sTable);
		void setSignatureVerified(bool verified);
		void setLoadedBaseAddress(unsigned long long baseAddress);
		void setLoaderStatusMessage(const std::string& statusMessage);
		void setDotnetUsed(bool set);
		void setDotnetRuntimeVersion(std::uint64_t majorVersion, std::uint64_t minorVersion);
		void setDotnetMetadataHeaderAddress(std::uint64_t address);
		void setDotnetMetadataStreamInfo(std::uint64_t streamOffset, std::uint64_t streamSize);
		void setDotnetStringStreamInfo(std::uint64_t streamOffset, std::uint64_t streamSize);
		void setDotnetBlobStreamInfo(std::uint64_t streamOffset, std::uint64_t streamSize);
		void setDotnetGuidStreamInfo(std::uint64_t streamOffset, std::uint64_t streamSize);
		void setDotnetUserStringStreamInfo(std::uint64_t streamOffset, std::uint64_t streamSize);
		void setDotnetModuleVersionId(const std::string& moduleVersionId);
		void setDotnetTypeLibId(const std::string& typeLibId);
		void setDotnetDefinedClassList(const std::vector<std::shared_ptr<retdec::fileformat::DotnetClass>>& dotnetClassList);
		void setDotnetImportedClassList(const std::vector<std::shared_ptr<retdec::fileformat::DotnetClass>>& dotnetClassList);
		/// @}

		/// @name Other methods
		/// @{
		void addFileFlagsDescriptor(std::string descriptor, std::string abbreviation);
		void clearFileFlagsDescriptors();
		void addDllFlagsDescriptor(std::string descriptor, std::string abbreviation);
		void clearDllFlagsDescriptors();
		void addResource(Resource &resource);
		void clearResources();
		void addDataDirectory(DataDirectory &dataDirectory);
		void addSegment(FileSegment &fileSegment);
		void addSection(FileSection &fileSection);
		void addSymbolTable(SymbolTable &table);
		void addRelocationTable(RelocationTable &table);
		void addDynamicSection(DynamicSection &section);
		void addElfNotes(ElfNotes &notes);
<<<<<<< HEAD
=======
		void addFileMapEntry(const FileMapEntry& entry);
		void addAuxVectorEntry(const std::string& name, std::size_t value);
>>>>>>> 833769b0
		void addCryptoPattern(Pattern &pattern);
		void removeRedundantCryptoRules();
		void sortCryptoPatternMatches();
		void addMalwarePattern(Pattern &pattern);
		void sortMalwarePatternMatches();
		void addOtherPattern(Pattern &pattern);
		void sortOtherPatternMatches();
		void addTool(retdec::cpdetect::DetectResult &tool);
		void addLoadedSegment(const LoadedSegment& segment);
		/// @}
};

} // namespace fileinfo

#endif<|MERGE_RESOLUTION|>--- conflicted
+++ resolved
@@ -385,16 +385,10 @@
 		std::string isSignatureVerifiedStr(const std::string& t = "true", const std::string& f = "false") const;
 		/// @}
 
-<<<<<<< HEAD
-		/// @name Getter of @a elfNotes
-		/// @{
-		const std::vector<ElfNotes>& getElfNotes() const;
-=======
 		/// @name Getter of @a elfNotes and associtated structures
 		/// @{
 		const std::vector<ElfNotes>& getElfNotes() const;
 		const ElfCore& getElfCoreInfo() const;
->>>>>>> 833769b0
 		/// @}
 
 		/// @name Getters of @a compilerOrPackerInfo
@@ -535,11 +529,8 @@
 		void addRelocationTable(RelocationTable &table);
 		void addDynamicSection(DynamicSection &section);
 		void addElfNotes(ElfNotes &notes);
-<<<<<<< HEAD
-=======
 		void addFileMapEntry(const FileMapEntry& entry);
 		void addAuxVectorEntry(const std::string& name, std::size_t value);
->>>>>>> 833769b0
 		void addCryptoPattern(Pattern &pattern);
 		void removeRedundantCryptoRules();
 		void sortCryptoPatternMatches();
